<div align="center">
  <img src="https://raw.githubusercontent.com/iwanalabs/economic-agents/main/assets/logo_200w.png">
</div>

<div align="center">

![Python compat](https://img.shields.io/badge/%3E=python-3.10-blue.svg)
[![PyPi](https://img.shields.io/pypi/v/economic-agents.svg)](https://pypi.python.org/pypi/economic-agents)
[![GHA Status](https://github.com/iwanalabs/economic-agents/actions/workflows/tests.yaml/badge.svg?branch=main)](https://github.com/iwanalabs/economic-agents/actions?query=workflow%3Atests)
[![Documentation Status](https://readthedocs.org/projects/economic-agents/badge/?version=latest)](https://economic-agents.readthedocs.io/en/latest/?badge=latest)

</div>

---

econagents is a Python library for creating and running economic experiments.

# Installation

<<<<<<< HEAD
We're still in the early stages of development, so the library is not yet available on PyPI, and it doesn't really work as a library yet.

For now, there's a single experiment available in the `experimental` directory. This is a Proof of Concept for a Harberger Tax game.

Follow these steps to get started:

1. Create a virtual environment and install the dependencies using poetry:

```shell
poetry install
```

2. Copy the `.env.example` file to `.env` and fill in the values.

## Creating a new game

You can create new game programmatically by running the `create_game.py` script:

```shell
cd experimental/harberger
python create_game.py
```

This will create a new game and save the game specifications to the `specs` directory. It will use the parameters from the `harberger.json` file in the `experimental/harberger/specs/example` directory. If you'd like to use different parameters, you can create a new JSON file in the `specs` directory and change the `specs_path` argument in the `create_game.py` script.

## Running the game

You can run the game in two ways:

1. Create and run a new game:
=======
econagents requires Python `>=3.10` and can be installed via:
>>>>>>> b7107969

```bash
cd experimental/harberger
python run_game.py
```

This will create a new game using the default parameters from `specs/example/harberger.json` and start running it immediately.

2. Run an existing game:

```shell
cd experimental/harberger
python run_game.py --game-id YOUR_GAME_ID
```

Replace `YOUR_GAME_ID` with the ID of the game you want to run.

The game will create the following directory structure for logs:

```shell
experimental/harberger/logs/
├── agents/     # Individual agent logs
└── game/       # Game-wide logs
```

These logs can be useful for debugging and analyzing the game's progress.<|MERGE_RESOLUTION|>--- conflicted
+++ resolved
@@ -17,7 +17,6 @@
 
 # Installation
 
-<<<<<<< HEAD
 We're still in the early stages of development, so the library is not yet available on PyPI, and it doesn't really work as a library yet.
 
 For now, there's a single experiment available in the `experimental` directory. This is a Proof of Concept for a Harberger Tax game.
@@ -48,9 +47,6 @@
 You can run the game in two ways:
 
 1. Create and run a new game:
-=======
-econagents requires Python `>=3.10` and can be installed via:
->>>>>>> b7107969
 
 ```bash
 cd experimental/harberger
