--- conflicted
+++ resolved
@@ -28,21 +28,8 @@
 # Be as loose as possible if writing a library.
 python = ">=3.10,<3.13"
 typing-extensions = "^4.12.2"
-<<<<<<< HEAD
-openai = "^1.59.8"
-langsmith = "^0.2.11"
-websockets = "^14.2"
-websocket-client = "^1.8.0"
-jsonschema = "^4.23.0"
-requests = "^2.31.0"
-types-requests = "^2.31.0"
-pytest-asyncio = "^0.25.3"
-pydantic = "^2.10.6"
-numpy = "^2.2.2"
-=======
 openai = "^1.60.2"
 langsmith = "^0.3.1"
->>>>>>> 314d3118
 
 [tool.poetry.group.docs.dependencies]
 myst-parser = {extras = ["linkify"], version = "^3.0.1"}
